--- conflicted
+++ resolved
@@ -1,13 +1,10 @@
-<<<<<<< HEAD
-## 1.8.0 (Unreleased)
+
+## 1.9.0 (Unreleased)
 
 FEATURES:
 * `postgresql_grant_role`: Non-authoritative. Grant role to another role.
 
-## 1.7.2 (unreleased)
-=======
 ## 1.8.1 (November 26, 2020)
->>>>>>> 3765f18e
 
 BUG FIXES:
 
