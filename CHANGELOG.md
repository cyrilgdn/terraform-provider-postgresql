--- conflicted
+++ resolved
@@ -1,10 +1,8 @@
 ## 1.8.0 (Unreleased)
-<<<<<<< HEAD
 
 FEATURES:
 * `postgresql_grant_role`: Non-authoritative. Grant role to another role.
 
-=======
 ## 1.7.2 (unreleased)
 
 BUG FIXES:
@@ -13,7 +11,6 @@
     as is it not available on postgresql version < 11 and its not to 
     expect to have a window(w) or aggregate function(a) with the same name as a normal function(f)
        
->>>>>>> 37e0b62e
 ## 1.7.1 (July 30, 2020)
 
 BUG FIXES:
