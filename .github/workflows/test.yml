name: test

on:
  push:
    branches:
      - master
  pull_request:

jobs:
  test:
    runs-on: ubuntu-latest

    strategy:
      matrix:
<<<<<<< HEAD
        pgversion: [14, 13, 12, 11, 10, 9]
=======
        pgversion: [14, 13, 12, 11]
>>>>>>> 26ec0cf6

    env:
      PGVERSION: ${{ matrix.pgversion }}

    steps:
      - name: Checkout
        uses: actions/checkout@v2

      - name: Set up Go
        uses: actions/setup-go@v2
        with:
          go-version: 1.16

      - name: test
        run: make test

      - name: vet
        run: make vet

      - name: testacc
        run: make testacc<|MERGE_RESOLUTION|>--- conflicted
+++ resolved
@@ -12,11 +12,7 @@
 
     strategy:
       matrix:
-<<<<<<< HEAD
-        pgversion: [14, 13, 12, 11, 10, 9]
-=======
         pgversion: [14, 13, 12, 11]
->>>>>>> 26ec0cf6
 
     env:
       PGVERSION: ${{ matrix.pgversion }}
