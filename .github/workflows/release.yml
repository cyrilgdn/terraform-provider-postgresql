# This GitHub action can publish assets for release when a tag is created.
# Currently its setup to run on any tag that matches the pattern "v*" (ie. v0.1.0).
#
# This uses an action (hashicorp/ghaction-import-gpg) that assumes you set your 
# private key in the `GPG_PRIVATE_KEY` secret and passphrase in the `PASSPHRASE`
# secret. If you would rather own your own GPG handling, please fork this action
# or use an alternative one for key handling.
#
# You will need to pass the `--batch` flag to `gpg` in your signing step 
# in `goreleaser` to indicate this is being used in a non-interactive mode.
#
name: release
on:
  push:
    tags:
      - 'v*'
jobs:
  goreleaser:
    runs-on: ubuntu-latest
    steps:
      -
        name: Checkout
        uses: actions/checkout@v3
      -
        name: Unshallow
        run: git fetch --prune --unshallow
      -
        name: Set up Go
        uses: actions/setup-go@v3
        with:
<<<<<<< HEAD
          go-version: 1.18
=======
          go-version: '1.20'
>>>>>>> b33fe397
      -
        name: Import GPG key
        id: import_gpg
        uses: crazy-max/ghaction-import-gpg@v5
        with:
          # These secrets will need to be configured for the repository:
          gpg_private_key: ${{ secrets.GPG_PRIVATE_KEY }}
          passphrase: ${{ secrets.PASSPHRASE }}
      -
        name: Run GoReleaser
        uses: goreleaser/goreleaser-action@v3
        with:
          version: latest
          args: release --rm-dist
        env:
          GPG_FINGERPRINT: ${{ steps.import_gpg.outputs.fingerprint }}
          # GitHub sets this automatically
          GITHUB_TOKEN: ${{ secrets.GITHUB_TOKEN }}<|MERGE_RESOLUTION|>--- conflicted
+++ resolved
@@ -28,11 +28,7 @@
         name: Set up Go
         uses: actions/setup-go@v3
         with:
-<<<<<<< HEAD
-          go-version: 1.18
-=======
           go-version: '1.20'
->>>>>>> b33fe397
       -
         name: Import GPG key
         id: import_gpg
