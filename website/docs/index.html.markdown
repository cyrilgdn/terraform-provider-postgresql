--- conflicted
+++ resolved
@@ -114,10 +114,7 @@
 * `aws_rds_iam_auth` - (Optional) If set to `true`, call the AWS RDS API to grab a temporary password, using AWS Credentials
   from the environment (or the given profile, see `aws_rds_iam_profile`)
 * `aws_rds_iam_profile` - (Optional) The AWS IAM Profile to use while using AWS RDS IAM Auth.
-<<<<<<< HEAD
-=======
 * `aws_rds_iam_region` - (Optional) The AWS region to use while using AWS RDS IAM Auth.
->>>>>>> 83f06753
 
 ## GoCloud
 
