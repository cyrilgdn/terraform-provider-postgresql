--- conflicted
+++ resolved
@@ -29,12 +29,9 @@
 	featureReplication
 	featureExtension
 	featurePrivileges
-<<<<<<< HEAD
 	featureProcedure
 	featureRoutine
-=======
 	featurePrivilegesOnSchemas
->>>>>>> d57caf8f
 	featureForceDropDatabase
 	featurePid
 )
@@ -73,17 +70,14 @@
 		// for Postgresql < 9.
 		featurePrivileges: semver.MustParseRange(">=9.0.0"),
 
-<<<<<<< HEAD
 		// Object PROCEDURE support
 		featureProcedure: semver.MustParseRange(">=11.0.0"),
 
 		// Object ROUTINE support
 		featureRoutine: semver.MustParseRange(">=11.0.0"),
-=======
 		// ALTER DEFAULT PRIVILEGES has ON SCHEMAS support
 		// for Postgresql >= 10
 		featurePrivilegesOnSchemas: semver.MustParseRange(">=10.0.0"),
->>>>>>> d57caf8f
 
 		// DROP DATABASE WITH FORCE
 		// for Postgresql >= 13
