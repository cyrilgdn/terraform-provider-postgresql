package postgresql

import (
	"context"
	"database/sql"
	"fmt"
	"net/url"
	"strconv"
	"strings"
	"sync"
	"unicode"

	"github.com/blang/semver"
	_ "github.com/lib/pq" // PostgreSQL db
	"gocloud.dev/gcp"
	"gocloud.dev/gcp/cloudsql"
	"gocloud.dev/postgres"
	_ "gocloud.dev/postgres/awspostgres"
	"gocloud.dev/postgres/gcppostgres"
	"google.golang.org/api/impersonate"
)

type dbTypes uint

const (
	dbTypeCockroachdb dbTypes = iota
	dbTypePostgresql
)

type featureName uint

const (
	featureCreateRoleWith featureName = iota
	featureDatabaseOwnerRole
	featureDBAllowConnections
	featureDBIsTemplate
	featureDBTablespace
	featureUseDBTemplate
	featureFallbackApplicationName
	featureRLS
	featureSchemaCreateIfNotExist
	featureReplication
	featureExtension
	featurePrivileges
	featureProcedure
	featureRoutine
	featurePrivilegesOnSchemas
	featureForceDropDatabase
	featurePid
	featurePublishViaRoot
	featurePubTruncate
	featurePublication
	featurePubWithoutTruncate
	featureFunction
	featureServer
	fetureAclExplode
	fetureAclItem
	fetureTerminateBackendFunc
	fetureRoleConnectionLimit
	fetureRoleSuperuser
	featureRoleroleInherit
	fetureRoleEncryptedPass
	featureAdvisoryXactLock
)

var (
	dbRegistryLock sync.Mutex
	dbRegistry     map[string]*DBConnection = make(map[string]*DBConnection, 1)

	// Mapping of feature flags to versions
	featureSupportedPostgres = map[featureName]semver.Range{
		// CREATE ROLE WITH
		featureCreateRoleWith: semver.MustParseRange(">=8.1.0"),

		// CREATE DATABASE has ALLOW_CONNECTIONS support
		featureDBAllowConnections: semver.MustParseRange(">=9.5.0"),

		// CREATE DATABASE has IS_TEMPLATE support
		featureDBIsTemplate: semver.MustParseRange(">=9.5.0"),

		// CREATE DATABASE use template
		featureUseDBTemplate: semver.MustParseRange(">=7.1.0"),

		// CREATE DATABASE in tablespace
		featureDBTablespace: semver.MustParseRange(">=8.0.0"),

		// https://www.postgresql.org/docs/9.0/static/libpq-connect.html
		featureFallbackApplicationName: semver.MustParseRange(">=9.0.0"),

		// CREATE SCHEMA IF NOT EXISTS
		featureSchemaCreateIfNotExist: semver.MustParseRange(">=9.3.0"),

		// row-level security
		featureRLS: semver.MustParseRange(">=9.5.0"),

		// CREATE ROLE has REPLICATION support.
		featureReplication: semver.MustParseRange(">=9.1.0"),

		// CREATE EXTENSION support.
		featureExtension: semver.MustParseRange(">=9.1.0"),

		// We do not support postgresql_grant and postgresql_default_privileges
		// for Postgresql < 9.
		featurePrivileges: semver.MustParseRange(">=9.0.0"),

		// Object PROCEDURE support
		featureProcedure: semver.MustParseRange(">=11.0.0"),

		// Object ROUTINE support
		featureRoutine: semver.MustParseRange(">=11.0.0"),
		// ALTER DEFAULT PRIVILEGES has ON SCHEMAS support
		// for Postgresql >= 10
		featurePrivilegesOnSchemas: semver.MustParseRange(">=10.0.0"),

		// DROP DATABASE WITH FORCE
		// for Postgresql >= 13
		featureForceDropDatabase: semver.MustParseRange(">=13.0.0"),

		// Column procpid was replaced by pid in pg_stat_activity
		// for Postgresql >= 9.2 and above
		featurePid: semver.MustParseRange(">=9.2.0"),

		// attribute publish_via_partition_root for partition is supported
		featurePublishViaRoot: semver.MustParseRange(">=13.0.0"),

		// attribute pubtruncate for publications is supported
		featurePubTruncate: semver.MustParseRange(">=11.0.0"),

		// attribute pubtruncate for publications is supported
		featurePubWithoutTruncate: semver.MustParseRange("<11.0.0"),

		// publication is Supported
		featurePublication: semver.MustParseRange(">=10.0.0"),

		// We do not support CREATE FUNCTION for Postgresql < 8.4
		featureFunction: semver.MustParseRange(">=8.4.0"),
		// CREATE SERVER support
		featureServer: semver.MustParseRange(">=10.0.0"),

		featureDatabaseOwnerRole: semver.MustParseRange(">=15.0.0"),

		fetureAclExplode: semver.MustParseRange(">=9.0.0"),

		fetureAclItem: semver.MustParseRange(">=12.0.0"),

		fetureTerminateBackendFunc: semver.MustParseRange(">=8.0.0"),

		fetureRoleConnectionLimit: semver.MustParseRange(">=8.1.0"),

		fetureRoleSuperuser: semver.MustParseRange(">=8.1.0"),

		featureRoleroleInherit: semver.MustParseRange(">=8.1.0"),

		fetureRoleEncryptedPass: semver.MustParseRange(">=8.1.0"),

		featureAdvisoryXactLock: semver.MustParseRange(">=9.1.0"),
	}

	// Mapping of feature flags to versions
	featureSupportedCockroachdb = map[featureName]semver.Range{
		// CREATE ROLE WITH
		featureCreateRoleWith: semver.MustParseRange(">=1.0.0"),

		// CREATE DATABASE has ALLOW_CONNECTIONS support
		featureDBAllowConnections: semver.MustParseRange("<1.0.0"),

		// CREATE DATABASE has IS_TEMPLATE support
		featureDBIsTemplate: semver.MustParseRange("<1.0.0"),

		// CREATE DATABASE use template
		featureUseDBTemplate: semver.MustParseRange("<1.0.0"),

		// CREATE DATABASE in tablespace
		featureDBTablespace: semver.MustParseRange("<1.0.0"),

		// https://www.postgresql.org/docs/9.0/static/libpq-connect.html
		// not supported in Cockroachdb
		featureFallbackApplicationName: semver.MustParseRange("<1.0.0"),

		// CREATE SCHEMA IF NOT EXISTS
		featureSchemaCreateIfNotExist: semver.MustParseRange(">=1.0.0"),

		// row-level security
		featureRLS: semver.MustParseRange("<1.0.0"),

		// CREATE ROLE has REPLICATION support.
		// not supported in Cockroachdb
		featureReplication: semver.MustParseRange("<1.0.0"),

		// CREATE EXTENSION support.
		// not supported in Cockroachdb
		featureExtension: semver.MustParseRange("<1.0.0"),

		// We do not support postgresql_grant and postgresql_default_privileges
		// for Cockroachdb < 21.2.17
		featurePrivileges: semver.MustParseRange(">=21.2.17"),

		// Object PROCEDURE support
		// not supported in Cockroachdb
		featureProcedure: semver.MustParseRange("<1.0.0"),

		// Object ROUTINE support
		// not supported in Cockroachdb
		featureRoutine: semver.MustParseRange("<1.0.0"),

		// ALTER DEFAULT PRIVILEGES has ON SCHEMAS support
		// for Cockroachdb < 21.2.17
		featurePrivilegesOnSchemas: semver.MustParseRange(">=21.2.17"),

		// DROP DATABASE WITH FORCE
		// not supported in Cockroachdb
		featureForceDropDatabase: semver.MustParseRange("<1.0.0"),

		// for CockroachDB pg_catalog >= 20.2.19 and above
		featurePid: semver.MustParseRange(">=20.2.19"),

		// attribute publish_via_partition_root for partition is supported
		// not supported in Cockroachdb
		featurePublishViaRoot: semver.MustParseRange("<1.0.0"),

		// attribute pubtruncate for publications is supported
		// not supported in Cockroachdb
		featurePubTruncate: semver.MustParseRange("<1.0.0"),

		// attribute pubtruncate for publications is supported
		// not supported in Cockroachdb
		featurePubWithoutTruncate: semver.MustParseRange("<1.0.0"),

		// publication is Supported
		// not supported in Cockroachdb
		featurePublication: semver.MustParseRange("<1.0.0"),

		// We do not support CREATE FUNCTION for Cockroachdb < 22.2.17
		featureFunction: semver.MustParseRange(">=22.2.17"),

		// CREATE SERVER support
		// not supported in Cockroachdb
		featureServer: semver.MustParseRange("<1.0.0"),

		featureDatabaseOwnerRole: semver.MustParseRange(">=20.2.19"),

		//aclexplode function not supported in Cockroachdb
		// see https://www.cockroachlabs.com/docs/stable/functions-and-operators
		fetureAclExplode: semver.MustParseRange("<1.0.0"),

		//cockroachdb does not support aclitem
		fetureAclItem: semver.MustParseRange("<1.0.0"),

		//pg_terminate_backend function not supported in Cockroachdb
		fetureTerminateBackendFunc: semver.MustParseRange("<1.0.0"),

		//Cockroachdb does not support connection limit
		fetureRoleConnectionLimit: semver.MustParseRange("<1.0.0"),

		//Cockroachdb does not support superuser
		fetureRoleSuperuser: semver.MustParseRange("<1.0.0"),

		//Cockroachdb does not role inherit
		featureRoleroleInherit: semver.MustParseRange("<1.0.0"),

		//Cockroachdb does not encrypt password
		fetureRoleEncryptedPass: semver.MustParseRange("<1.0.0"),

		// cockroach does not support pg_advisory_xact_lock
		// https://github.com/cockroachdb/cockroach/issues/13546
		featureAdvisoryXactLock: semver.MustParseRange("<1.0.0"),
	}
)

type DBConnection struct {
	*sql.DB

	client *Client

	// version is the version number of the database as determined by parsing the
	// output of `SELECT VERSION()`.x
	version semver.Version
	dbType  dbTypes
}

// featureSupported returns true if a given feature is supported or not. This is
// slightly different from Config's featureSupported in that here we're
// evaluating against the fingerprinted version, not the expected version.
func (db *DBConnection) featureSupported(name featureName) bool {
	var fn semver.Range
	var found bool
	if db.dbType == dbTypeCockroachdb {
		fn, found = featureSupportedCockroachdb[name]
	} else {
		fn, found = featureSupportedPostgres[name]
	}
	if !found {
		// panic'ing because this is a provider-only bug
		panic(fmt.Sprintf("unknown feature flag %v", name))
	}

	return fn(db.version)
}

// isSuperuser returns true if connected user is a Postgres SUPERUSER
func (db *DBConnection) isSuperuser() (bool, error) {
	var superuser bool

	if err := db.QueryRow("SELECT rolsuper FROM pg_roles WHERE rolname = CURRENT_USER").Scan(&superuser); err != nil {
		return false, fmt.Errorf("could not check if current user is superuser: %w", err)
	}

	return superuser, nil
}

type ClientCertificateConfig struct {
	CertificatePath string
	KeyPath         string
	SSLInline       bool
}

// Config - provider config
type Config struct {
	Scheme                          string
	Host                            string
	Port                            int
	Username                        string
	Password                        string
	DatabaseUsername                string
	Superuser                       bool
	SSLMode                         string
	ApplicationName                 string
	Timeout                         int
	ConnectTimeoutSec               int
	MaxConns                        int
	ExpectedVersion                 semver.Version
	SSLClientCert                   *ClientCertificateConfig
	SSLRootCertPath                 string
	GCPIAMImpersonateServiceAccount string
}

// Client struct holding connection string
type Client struct {
	// Configuration for the client
	config Config

	databaseName string
}

// NewClient returns client config for the specified database.
func (c *Config) NewClient(database string) *Client {
	return &Client{
		config:       *c,
		databaseName: database,
	}
}

// featureSupported returns true if a given feature is supported or not.  This
// is slightly different from Client's featureSupported in that here we're
// evaluating against the expected version, not the fingerprinted version.
func (c *Config) featureSupported(name featureName) bool {
	fn, found := featureSupportedPostgres[name]
	if !found {
		// panic'ing because this is a provider-only bug
		panic(fmt.Sprintf("unknown feature flag %v", name))
	}

	return fn(c.ExpectedVersion)
}

func (c *Config) connParams() []string {
	params := map[string]string{}

	// sslmode and connect_timeout are not allowed with gocloud
	// (TLS is provided by gocloud directly)
	if c.Scheme == "postgres" {
		params["sslmode"] = c.SSLMode
		params["connect_timeout"] = strconv.Itoa(c.ConnectTimeoutSec)
	}

	if c.featureSupported(featureFallbackApplicationName) {
		params["fallback_application_name"] = c.ApplicationName
	}
	if c.SSLClientCert != nil {
		params["sslcert"] = c.SSLClientCert.CertificatePath
		params["sslkey"] = c.SSLClientCert.KeyPath
		if c.SSLClientCert.SSLInline {
			params["sslinline"] = strconv.FormatBool(c.SSLClientCert.SSLInline)
		}
	}

	if c.SSLRootCertPath != "" {
		params["sslrootcert"] = c.SSLRootCertPath
	}

	paramsArray := []string{}
	for key, value := range params {
		paramsArray = append(paramsArray, fmt.Sprintf("%s=%s", key, url.QueryEscape(value)))
	}

	return paramsArray
}

func (c *Config) connStr(database string) string {
	host := c.Host
	// For GCP, support both project/region/instance and project:region:instance
	// (The second one allows to use the output of google_sql_database_instance as host
	if c.Scheme == "gcppostgres" {
		host = strings.ReplaceAll(host, ":", "/")
	}

	connStr := fmt.Sprintf(
		"%s://%s:%s@%s:%d/%s?%s",
		c.Scheme,
		url.PathEscape(c.Username),
		url.PathEscape(c.Password),
		host,
		c.Port,
		database,
		strings.Join(c.connParams(), "&"),
	)

	return connStr
}

func (c *Config) getDatabaseUsername() string {
	if c.DatabaseUsername != "" {
		return c.DatabaseUsername
	}
	return c.Username
}

// Connect returns a copy to an sql.Open()'ed database connection wrapped in a DBConnection struct.
// Callers must return their database resources. Use of QueryRow() or Exec() is encouraged.
// Query() must have their rows.Close()'ed.
func (c *Client) Connect() (*DBConnection, error) {
	dbRegistryLock.Lock()
	defer dbRegistryLock.Unlock()

	dsn := c.config.connStr(c.databaseName)
	conn, found := dbRegistry[dsn]
	if !found {

		var db *sql.DB
		var err error
		var dbType dbTypes
		if c.config.Scheme == "postgres" {
			db, err = sql.Open(proxyDriverName, dsn)
		} else if c.config.Scheme == "gcppostgres" && c.config.GCPIAMImpersonateServiceAccount != "" {
			db, err = openImpersonatedGCPDBConnection(context.Background(), dsn, c.config.GCPIAMImpersonateServiceAccount)
		} else {
			db, err = postgres.Open(context.Background(), dsn)
		}

		if err == nil {
			err = db.Ping()
		}
		if err != nil {
			errString := strings.Replace(err.Error(), c.config.Password, "XXXX", 2)
			return nil, fmt.Errorf("Error connecting to PostgreSQL server %s (scheme: %s): %s", c.config.Host, c.config.Scheme, errString)
		}

		// We don't want to retain connection
		// So when we connect on a specific database which might be managed by terraform,
		// we don't keep opened connection in case of the db has to be dopped in the plan.
		db.SetMaxIdleConns(0)
		db.SetMaxOpenConns(c.config.MaxConns)

		defaultVersion, _ := semver.Parse(defaultExpectedPostgreSQLVersion)
		version := &c.config.ExpectedVersion
		if defaultVersion.Equals(c.config.ExpectedVersion) {
			// Version hint not set by user, need to fingerprint
			version, dbType, err = fingerprintCapabilities(db)
			if err != nil {
				_ = db.Close()
				return nil, fmt.Errorf("error detecting capabilities: %w", err)
			}
		}

		conn = &DBConnection{
			db,
			c,
			*version,
			dbType,
		}
		dbRegistry[dsn] = conn
	}

	return conn, nil
}

// fingerprintCapabilities queries PostgreSQL to populate a local catalog of
// capabilities.  This is only run once per Client.
func fingerprintCapabilities(db *sql.DB) (*semver.Version, dbTypes, error) {
	var pgVersion string
	var dbType dbTypes
	var version semver.Version
	err := db.QueryRow(`SELECT VERSION()`).Scan(&pgVersion)
	if err != nil {
		return nil, dbType, fmt.Errorf("error PostgreSQL version: %w", err)
	}

	// PostgreSQL 9.2.21 on x86_64-apple-darwin16.5.0, compiled by Apple LLVM version 8.1.0 (clang-802.0.42), 64-bit
	// PostgreSQL 9.6.7, compiled by Visual C++ build 1800, 64-bit
	fields := strings.FieldsFunc(pgVersion, func(c rune) bool {
		return unicode.IsSpace(c) || c == ','
	})
	if len(fields) < 2 {
		return nil, dbType, fmt.Errorf("error determining the server version: %q", pgVersion)
	}

	//version, err = semver.ParseTolerant(fields[1])
	dbTypeStr := fields[0]
	if dbTypeStr == "CockroachDB" {
		dbType = dbTypeCockroachdb
		version, err = semver.ParseTolerant(fields[2])
		version = semver.MustParse(strings.TrimPrefix(version.String(), "v"))
	} else {
		dbType = dbTypePostgresql
		version, err = semver.ParseTolerant(fields[1])
	}

	if err != nil {
		return nil, dbType, fmt.Errorf("error parsing version: %w", err)
	}

<<<<<<< HEAD
	return &version, nil
}

func openImpersonatedGCPDBConnection(ctx context.Context, dsn string, targetServiceAccountEmail string) (*sql.DB, error) {
	ts, err := impersonate.CredentialsTokenSource(ctx, impersonate.CredentialsConfig{
		TargetPrincipal: targetServiceAccountEmail,
		Scopes:          []string{"https://www.googleapis.com/auth/sqlservice.admin"},
	})
	if err != nil {
		return nil, fmt.Errorf("Error creating token source with service account impersonation of %s: %w", targetServiceAccountEmail, err)
	}
	client, err := gcp.NewHTTPClient(gcp.DefaultTransport(), ts)
	if err != nil {
		return nil, fmt.Errorf("Error creating HTTP client with service account impersonation of %s: %w", targetServiceAccountEmail, err)
	}
	certSource := cloudsql.NewCertSourceWithIAM(client, ts)
	opener := gcppostgres.URLOpener{CertSource: certSource}
	dbURL, err := url.Parse(dsn)
	if err != nil {
		return nil, fmt.Errorf("Error parsing connection string: %w", err)
	}
	return opener.OpenPostgresURL(ctx, dbURL)
=======
	return &version, dbType, nil
>>>>>>> fb361ebd
}<|MERGE_RESOLUTION|>--- conflicted
+++ resolved
@@ -519,8 +519,7 @@
 		return nil, dbType, fmt.Errorf("error parsing version: %w", err)
 	}
 
-<<<<<<< HEAD
-	return &version, nil
+	return &version, dbType, nil
 }
 
 func openImpersonatedGCPDBConnection(ctx context.Context, dsn string, targetServiceAccountEmail string) (*sql.DB, error) {
@@ -542,7 +541,4 @@
 		return nil, fmt.Errorf("Error parsing connection string: %w", err)
 	}
 	return opener.OpenPostgresURL(ctx, dbURL)
-=======
-	return &version, dbType, nil
->>>>>>> fb361ebd
 }