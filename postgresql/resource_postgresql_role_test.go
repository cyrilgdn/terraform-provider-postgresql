--- conflicted
+++ resolved
@@ -451,7 +451,14 @@
   name = "role_with_search_path"
   search_path = ["bar", "foo-with-hyphen"]
 }
-<<<<<<< HEAD
+
+resource "postgresql_role" "role_with_search_path_db" {
+  name = "role_with_search_path_db"
+  search_path_db = {
+    "postgres" = "schema1"
+    "template1" = "schema2"
+  }
+}
 `
 
 func TestAccPostgresqlRole_WriteOnlyPassword_Basic(t *testing.T) {
@@ -607,15 +614,4 @@
 			},
 		},
 	})
-}
-=======
-
-resource "postgresql_role" "role_with_search_path_db" {
-  name = "role_with_search_path_db"
-  search_path_db = {
-    "postgres" = "schema1"
-    "template1" = "schema2"
-  }
-}
-`
->>>>>>> d3f85f95
+}