package postgresql

import (
	"database/sql"
	"fmt"
	"log"
	"os"
	"reflect"
	"sort"
	"strings"
	"testing"

	"github.com/hashicorp/terraform-plugin-sdk/v2/helper/resource"
	"github.com/hashicorp/terraform-plugin-sdk/v2/terraform"
)

func TestAccPostgresqlRole_Basic(t *testing.T) {
	resource.Test(t, resource.TestCase{
		PreCheck: func() {
			testAccPreCheck(t)
			testCheckCompatibleVersion(t, featurePrivileges)
		},
		Providers:    testAccProviders,
		CheckDestroy: testAccCheckPostgresqlRoleDestroy,
		Steps: []resource.TestStep{
			{
				Config: testAccPostgresqlRoleConfig,
				Check: resource.ComposeTestCheckFunc(
					testAccCheckPostgresqlRoleExists("myrole2", nil, nil),
					resource.TestCheckResourceAttr("postgresql_role.myrole2", "name", "myrole2"),
					resource.TestCheckResourceAttr("postgresql_role.myrole2", "login", "true"),
					resource.TestCheckResourceAttr("postgresql_role.myrole2", "roles.#", "0"),

					testAccCheckPostgresqlRoleExists("role_default", nil, nil),
					resource.TestCheckResourceAttr("postgresql_role.role_with_defaults", "name", "role_default"),
					resource.TestCheckResourceAttr("postgresql_role.role_with_defaults", "superuser", "false"),
					resource.TestCheckResourceAttr("postgresql_role.role_with_defaults", "create_database", "false"),
					resource.TestCheckResourceAttr("postgresql_role.role_with_defaults", "create_role", "false"),
					resource.TestCheckResourceAttr("postgresql_role.role_with_defaults", "inherit", "false"),
					resource.TestCheckResourceAttr("postgresql_role.role_with_defaults", "replication", "false"),
					resource.TestCheckResourceAttr("postgresql_role.role_with_defaults", "enable_logs", "false"),
					resource.TestCheckResourceAttr("postgresql_role.role_with_defaults", "bypass_row_level_security", "false"),
					resource.TestCheckResourceAttr("postgresql_role.role_with_defaults", "connection_limit", "-1"),
					resource.TestCheckResourceAttr("postgresql_role.role_with_defaults", "encrypted_password", "true"),
					resource.TestCheckResourceAttr("postgresql_role.role_with_defaults", "password", ""),
					resource.TestCheckResourceAttr("postgresql_role.role_with_defaults", "valid_until", "infinity"),
					resource.TestCheckResourceAttr("postgresql_role.role_with_defaults", "skip_drop_role", "false"),
					resource.TestCheckResourceAttr("postgresql_role.role_with_defaults", "skip_reassign_owned", "false"),
					resource.TestCheckResourceAttr("postgresql_role.role_with_defaults", "statement_timeout", "0"),
					resource.TestCheckResourceAttr("postgresql_role.role_with_defaults", "idle_in_transaction_session_timeout", "0"),
					resource.TestCheckResourceAttr("postgresql_role.role_with_defaults", "assume_role", ""),

					resource.TestCheckResourceAttr("postgresql_role.role_with_create_database", "name", "role_with_create_database"),
					resource.TestCheckResourceAttr("postgresql_role.role_with_create_database", "create_database", "true"),

					testAccCheckPostgresqlRoleExists("sub_role", []string{"myrole2", "role_simple"}, nil),
					resource.TestCheckResourceAttr("postgresql_role.sub_role", "name", "sub_role"),
					resource.TestCheckResourceAttr("postgresql_role.sub_role", "roles.#", "2"),
					resource.TestCheckResourceAttr("postgresql_role.sub_role", "roles.0", "myrole2"),
					resource.TestCheckResourceAttr("postgresql_role.sub_role", "roles.1", "role_simple"),

					testAccCheckPostgresqlRoleExists("role_with_search_path", nil, []string{"bar", "foo-with-hyphen"}),
				),
			},
		},
	})
}

// Test creating a superuser role.
func TestAccPostgresqlRole_Superuser(t *testing.T) {

	roleConfig := `
resource "postgresql_role" "role_with_superuser" {
  name = "role_with_superuser"
  superuser = true
  login = true
  password = "mypass"
}`

	resource.Test(t, resource.TestCase{
		PreCheck: func() {
			testAccPreCheck(t)
			testCheckCompatibleVersion(t, featurePrivileges)
			// Need to a be a superuser to create a superuser
			testSuperuserPreCheck(t)
		},
		Providers:    testAccProviders,
		CheckDestroy: testAccCheckPostgresqlRoleDestroy,
		Steps: []resource.TestStep{
			{
				Config: roleConfig,
				Check: resource.ComposeTestCheckFunc(
					resource.TestCheckResourceAttr("postgresql_role.role_with_superuser", "name", "role_with_superuser"),
					resource.TestCheckResourceAttr("postgresql_role.role_with_superuser", "superuser", "true"),
				),
			},
		},
	})
}

func TestAccPostgresqlRole_Update(t *testing.T) {

	var configCreate = `
resource "postgresql_role" "update_role" {
  name = "update_role"
  login = true
  password = "toto"
  valid_until = "2099-05-04 12:00:00+00"
}
`

	var configUpdate = `
resource "postgresql_role" "group_role" {
  name = "group_role"
}

resource "postgresql_role" "update_role" {
  name = "update_role2"
  login = true
  enable_logs = false
  connection_limit = 5
  password = "titi"
  roles = ["${postgresql_role.group_role.name}"]
  search_path = ["mysearchpath"]
  statement_timeout = 30000
  idle_in_transaction_session_timeout = 60000
  assume_role = "${postgresql_role.group_role.name}"
}
`
	resource.Test(t, resource.TestCase{
		PreCheck: func() {
			testAccPreCheck(t)
			testCheckCompatibleVersion(t, featurePrivileges)
		},
		Providers:    testAccProviders,
		CheckDestroy: testAccCheckPostgresqlRoleDestroy,
		Steps: []resource.TestStep{
			{
				Config: configCreate,
				Check: resource.ComposeTestCheckFunc(
					testAccCheckPostgresqlRoleExists("update_role", []string{}, nil),
					resource.TestCheckResourceAttr("postgresql_role.update_role", "name", "update_role"),
					resource.TestCheckResourceAttr("postgresql_role.update_role", "login", "true"),
					resource.TestCheckResourceAttr("postgresql_role.update_role", "connection_limit", "-1"),
					resource.TestCheckResourceAttr("postgresql_role.update_role", "password", "toto"),
					resource.TestCheckResourceAttr("postgresql_role.update_role", "valid_until", "2099-05-04 12:00:00+00"),
					resource.TestCheckResourceAttr("postgresql_role.update_role", "roles.#", "0"),
					resource.TestCheckResourceAttr("postgresql_role.update_role", "search_path.#", "0"),
					resource.TestCheckResourceAttr("postgresql_role.update_role", "statement_timeout", "0"),
					resource.TestCheckResourceAttr("postgresql_role.update_role", "idle_in_transaction_session_timeout", "0"),
					resource.TestCheckResourceAttr("postgresql_role.update_role", "assume_role", ""),
					resource.TestCheckResourceAttr("postgresql_role.update_role", "enable_logs", "false"),
					testAccCheckRoleCanLogin(t, "update_role", "toto"),
				),
			},
			{
				Config: configUpdate,
				Check: resource.ComposeTestCheckFunc(
					testAccCheckPostgresqlRoleExists("update_role2", []string{"group_role"}, nil),
					resource.TestCheckResourceAttr(
						"postgresql_role.update_role", "name", "update_role2",
					),
					resource.TestCheckResourceAttr("postgresql_role.update_role", "connection_limit", "5"),
					resource.TestCheckResourceAttr("postgresql_role.update_role", "login", "true"),
					resource.TestCheckResourceAttr("postgresql_role.update_role", "password", "titi"),
					resource.TestCheckResourceAttr("postgresql_role.update_role", "valid_until", "infinity"),
					resource.TestCheckResourceAttr("postgresql_role.update_role", "roles.#", "1"),
					resource.TestCheckResourceAttr("postgresql_role.update_role", "roles.0", "group_role"),
					resource.TestCheckResourceAttr("postgresql_role.update_role", "search_path.#", "1"),
					resource.TestCheckResourceAttr("postgresql_role.update_role", "search_path.0", "mysearchpath"),
					resource.TestCheckResourceAttr("postgresql_role.update_role", "statement_timeout", "30000"),
					resource.TestCheckResourceAttr("postgresql_role.update_role", "idle_in_transaction_session_timeout", "60000"),
					resource.TestCheckResourceAttr("postgresql_role.update_role", "assume_role", "group_role"),
					resource.TestCheckResourceAttr("postgresql_role.update_role", "enable_logs", "false"),
					testAccCheckRoleCanLogin(t, "update_role2", "titi"),
				),
			},
			// apply the first one again to test that the granted role is correctly
			// revoked and the search path has been reset to default.
			{
				Config: configCreate,
				Check: resource.ComposeTestCheckFunc(
					testAccCheckPostgresqlRoleExists("update_role", []string{}, nil),
					resource.TestCheckResourceAttr("postgresql_role.update_role", "name", "update_role"),
					resource.TestCheckResourceAttr("postgresql_role.update_role", "login", "true"),
					resource.TestCheckResourceAttr("postgresql_role.update_role", "connection_limit", "-1"),
					resource.TestCheckResourceAttr("postgresql_role.update_role", "password", "toto"),
					resource.TestCheckResourceAttr("postgresql_role.update_role", "roles.#", "0"),
					resource.TestCheckResourceAttr("postgresql_role.update_role", "search_path.#", "0"),
					resource.TestCheckResourceAttr("postgresql_role.update_role", "statement_timeout", "0"),
					resource.TestCheckResourceAttr("postgresql_role.update_role", "idle_in_transaction_session_timeout", "0"),
					resource.TestCheckResourceAttr("postgresql_role.update_role", "assume_role", ""),
					resource.TestCheckResourceAttr("postgresql_role.update_role", "enable_logs", "false"),
					testAccCheckRoleCanLogin(t, "update_role", "toto"),
				),
			},
		},
	})
}

// Test to create a role with admin user (usually postgres) granted to it
// There were a bug on RDS like setup (with a non-superuser postgres role)
// where it couldn't delete the role in this case.
func TestAccPostgresqlRole_AdminGranted(t *testing.T) {
	admin := os.Getenv("PGUSER")
	if admin == "" {
		admin = "postgres"
	}

	roleConfig := fmt.Sprintf(`
resource "postgresql_role" "test_role" {
  name  = "test_role"
  roles = [
	  "%s"
  ]
}`, admin)

	resource.Test(t, resource.TestCase{
		PreCheck: func() {
			testAccPreCheck(t)
			client := testAccProvider.Meta().(*Client)
			db, err := client.Connect()
			if err != nil {
				t.Fatalf("could connect to database: %v", err)
			}
			// Requires >= 9 and <16
			// We disable this test for >= pg16 as it makes no sense with the new createRoleSelfGrant feature
			if !db.featureSupported(featurePrivileges) || db.featureSupported(featureCreateRoleSelfGrant) {
				t.Skipf("Skip extension tests for Postgres %s", db.version)
			}
		},
		Providers:    testAccProviders,
		CheckDestroy: testAccCheckPostgresqlRoleDestroy,
		Steps: []resource.TestStep{
			{
				Config: roleConfig,
				Check: resource.ComposeTestCheckFunc(
					testAccCheckPostgresqlRoleExists("test_role", []string{admin}, nil),
					resource.TestCheckResourceAttr("postgresql_role.test_role", "name", "test_role"),
				),
			},
		},
	})
}

func testAccCheckPostgresqlRoleDestroy(s *terraform.State) error {
	client := testAccProvider.Meta().(*Client)

	for _, rs := range s.RootModule().Resources {
		if rs.Type != "postgresql_role" {
			continue
		}

		exists, err := checkRoleExists(client, rs.Primary.ID)

		if err != nil {
			return fmt.Errorf("error checking role %s", err)
		}

		if exists {
			return fmt.Errorf("Role still exists after destroy")
		}
	}

	return nil
}

func testAccCheckPostgresqlRoleExists(roleName string, grantedRoles []string, searchPath []string) resource.TestCheckFunc {
	return func(s *terraform.State) error {
		client := testAccProvider.Meta().(*Client)

		exists, err := checkRoleExists(client, roleName)
		if err != nil {
			return fmt.Errorf("error checking role %s", err)
		}

		if !exists {
			return fmt.Errorf("Role not found")
		}

		if grantedRoles != nil {
			if err := checkGrantedRoles(client, roleName, grantedRoles); err != nil {
				return err
			}
		}

		if searchPath != nil {
			if err := checkSearchPath(client, roleName, searchPath); err != nil {
				return err
			}
		}
		return nil
	}
}

func checkRoleExists(client *Client, roleName string) (bool, error) {
	db, err := client.Connect()
	if err != nil {
		return false, err
	}
	var _rez int
	err = db.QueryRow("SELECT 1 from pg_roles d WHERE rolname=$1", roleName).Scan(&_rez)
	switch {
	case err == sql.ErrNoRows:
		return false, nil
	case err != nil:
		return false, fmt.Errorf("error reading info about role: %s", err)
	}

	return true, nil
}

func testAccCheckRoleCanLogin(t *testing.T, role, password string) resource.TestCheckFunc {
	return func(s *terraform.State) error {
		config := getTestConfig(t)
		config.Username = role
		config.Password = password
		db, err := sql.Open("postgres", config.connStr("postgres"))
		if err != nil {
			return fmt.Errorf("could not open SQL connection: %v", err)
		}
		if err := db.Ping(); err != nil {
			return fmt.Errorf("could not connect as role %s: %v", role, err)
		}
		return nil
	}
}

func checkGrantedRoles(client *Client, roleName string, expectedRoles []string) error {
	db, err := client.Connect()
	if err != nil {
		return err
	}

	rows, err := db.Query(
		"SELECT pg_get_userbyid(roleid) as rolname from pg_auth_members WHERE pg_get_userbyid(member) = $1 ORDER BY rolname",
		roleName,
	)
	if err != nil {
		return fmt.Errorf("error reading granted roles: %v", err)
	}
	defer func() {
		if err := rows.Close(); err != nil {
			log.Printf("error closing rows: %v", err)
		}
	}()

	grantedRoles := []string{}
	for rows.Next() {
		var grantedRole string
		if err := rows.Scan(&grantedRole); err != nil {
			return fmt.Errorf("error scanning granted role: %v", err)
		}
		grantedRoles = append(grantedRoles, grantedRole)
	}

	sort.Strings(expectedRoles)
	if !reflect.DeepEqual(grantedRoles, expectedRoles) {
		return fmt.Errorf(
			"Role %s is not a member of the expected list of roles. expected %v - got %v",
			roleName, expectedRoles, grantedRoles,
		)
	}
	return nil
}

func checkSearchPath(client *Client, roleName string, expectedSearchPath []string) error {
	db, err := client.Connect()
	if err != nil {
		return err
	}

	var searchPathStr string
	err = db.QueryRow(
		"SELECT (pg_options_to_table(rolconfig)).option_value FROM pg_roles WHERE rolname=$1;",
		roleName,
	).Scan(&searchPathStr)

	// The query returns ErrNoRows if the search path hasn't been altered.
	if err != nil && err == sql.ErrNoRows {
		searchPathStr = "\"$user\", public"
	} else if err != nil {
		return fmt.Errorf("error reading search_path: %v", err)
	}

	searchPath := strings.Split(searchPathStr, ", ")
	for i := range searchPath {
		searchPath[i] = strings.Trim(searchPath[i], `"`)
	}
	sort.Strings(expectedSearchPath)
	if !reflect.DeepEqual(searchPath, expectedSearchPath) {
		return fmt.Errorf(
			"search_path is not equal to expected value. expected %v - got %v",
			expectedSearchPath, searchPath,
		)
	}
	return nil
}

var testAccPostgresqlRoleConfig = `
resource "postgresql_role" "myrole2" {
  name = "myrole2"
  login = true
}

resource "postgresql_role" "role_with_pwd" {
  name = "role_with_pwd"
  login = true
  password = "mypass"
}

resource "postgresql_role" "role_with_pwd_encr" {
  name = "role_with_pwd_encr"
  login = true
  password = "mypass"
  encrypted_password = true
}

resource "postgresql_role" "role_simple" {
  name = "role_simple"
}

resource "postgresql_role" "role_with_defaults" {
  name = "role_default"
  superuser = false
  create_database = false
  create_role = false
  inherit = false
  login = false
  replication = false
  bypass_row_level_security = false
  connection_limit = -1
  encrypted_password = true
  password = ""
  skip_drop_role = false
  valid_until = "infinity"
  statement_timeout = 0
  idle_in_transaction_session_timeout = 0
  assume_role = ""
  enable_logs = false
}

resource "postgresql_role" "role_with_create_database" {
  name = "role_with_create_database"
  create_database = true
}

resource "postgresql_role" "sub_role" {
	name = "sub_role"
	roles = [
		"${postgresql_role.myrole2.id}",
		"${postgresql_role.role_simple.id}",
	]
}

resource "postgresql_role" "role_with_search_path" {
  name = "role_with_search_path"
  search_path = ["bar", "foo-with-hyphen"]
}
<<<<<<< HEAD
`

func TestAccPostgresqlRole_WriteOnlyPassword_Basic(t *testing.T) {
	resource.Test(t, resource.TestCase{
		PreCheck: func() {
			testAccPreCheck(t)
			testCheckCompatibleVersion(t, featurePrivileges)
		},
		Providers:    testAccProviders,
		CheckDestroy: testAccCheckPostgresqlRoleDestroy,
		Steps: []resource.TestStep{
			{
				Config: `
resource "postgresql_role" "wo_pwd_role" {
  name        = "wo_pwd_role"
  login       = true
  password_wo = "secretpass"
  password_wo_version = "1"
}
`,
				Check: resource.ComposeTestCheckFunc(
					testAccCheckPostgresqlRoleExists("wo_pwd_role", nil, nil),
					resource.TestCheckNoResourceAttr("postgresql_role.wo_pwd_role", "password_wo"), // must be blank
					resource.TestCheckNoResourceAttr("postgresql_role.wo_pwd_role", "password"),    // must be blank
					testAccCheckRoleCanLogin(t, "wo_pwd_role", "secretpass"),                       // actually usable
				),
			},
		},
	})
}

func TestAccPostgresqlRole_WriteOnlyPassword_Switch(t *testing.T) {
	configPassword := `
resource "postgresql_role" "switch_role" {
  name     = "switch_role"
  login    = true
  password = "initialpass"
}`

	configPasswordWO := `
resource "postgresql_role" "switch_role" {
  name        = "switch_role"
  login       = true
  password_wo = "wopass"
  password_wo_version = "1"
}`

	configPasswordWOChangedWithoutVersionChange := `
resource "postgresql_role" "switch_role" {
  name        = "switch_role"
  login       = true
  password_wo = "wopass123"
  password_wo_version = "1"
}`

	configPasswordReturn := `
resource "postgresql_role" "switch_role" {
  name     = "switch_role"
  login    = true
  password = "revertpass"
}`

	resource.Test(t, resource.TestCase{
		PreCheck:     func() { testAccPreCheck(t) },
		Providers:    testAccProviders,
		CheckDestroy: testAccCheckPostgresqlRoleDestroy,
		Steps: []resource.TestStep{
			{
				Config: configPassword,
				Check: resource.ComposeTestCheckFunc(
					resource.TestCheckResourceAttr("postgresql_role.switch_role", "password", "initialpass"),
					testAccCheckRoleCanLogin(t, "switch_role", "initialpass"),
				),
			},
			{
				Config: configPasswordWO,
				Check: resource.ComposeTestCheckFunc(
					testAccCheckRoleCanLogin(t, "switch_role", "wopass"),
					resource.TestCheckResourceAttr("postgresql_role.switch_role", "password", ""), // value cleared from state
				),
			},
			{
				Config: configPasswordWOChangedWithoutVersionChange,
				Check: resource.ComposeTestCheckFunc(
					testAccCheckRoleCanLogin(t, "switch_role", "wopass"), //because the version didn't change, the old password still works
				),
			},
			{
				Config: configPasswordReturn,
				Check: resource.ComposeTestCheckFunc(
					resource.TestCheckResourceAttr("postgresql_role.switch_role", "password", "revertpass"),
					testAccCheckRoleCanLogin(t, "switch_role", "revertpass"),
				),
			},
		},
	})
}

func TestAccPostgresqlRole_WriteOnlyPassword_WithVersioning(t *testing.T) {
	const roleName = "switch_role"

	configWOv1 := `
resource "postgresql_role" "switch_role" {
  name                 = "switch_role"
  login                = true
  password_wo          = "wopass1"
  password_wo_version  = 1
}`

	configWOv1NewPass := `
resource "postgresql_role" "switch_role" {
  name                 = "switch_role"
  login                = true
  password_wo          = "wopass2"
  password_wo_version  = "1"
}`

	configWOv2 := `
resource "postgresql_role" "switch_role" {
  name                 = "switch_role"
  login                = true
  password_wo          = "wopass2"
  password_wo_version  = "2"
}`

	resource.Test(t, resource.TestCase{
		PreCheck:     func() { testAccPreCheck(t) },
		Providers:    testAccProviders,
		CheckDestroy: testAccCheckPostgresqlRoleDestroy,
		Steps: []resource.TestStep{
			{
				Config: configWOv1,
				Check: resource.ComposeTestCheckFunc(
					resource.TestCheckResourceAttr("postgresql_role.switch_role", "password_wo_version", "1"),
					testAccCheckRoleCanLogin(t, roleName, "wopass1"),
				),
			},
			{
				// Update the password but keep the version the same → should still login with old password
				Config: configWOv1NewPass,
				Check: resource.ComposeTestCheckFunc(
					testAccCheckRoleCanLogin(t, roleName, "wopass1"),
					resource.TestCheckResourceAttr("postgresql_role.switch_role", "password_wo_version", "1"),
				),
			},
			{
				// Now bump the version → new password should apply
				Config: configWOv2,
				Check: resource.ComposeTestCheckFunc(
					testAccCheckRoleCanLogin(t, roleName, "wopass2"),
					resource.TestCheckResourceAttr("postgresql_role.switch_role", "password_wo_version", "2"),
				),
			},
		},
	})
}
=======

resource "postgresql_role" "role_with_log_enabled" {
	name = "role_with_log_enabled"
	login = true
	password = "mypass"
	enable_logs = false
  }
`
>>>>>>> 708c4a54
<|MERGE_RESOLUTION|>--- conflicted
+++ resolved
@@ -457,164 +457,6 @@
   name = "role_with_search_path"
   search_path = ["bar", "foo-with-hyphen"]
 }
-<<<<<<< HEAD
-`
-
-func TestAccPostgresqlRole_WriteOnlyPassword_Basic(t *testing.T) {
-	resource.Test(t, resource.TestCase{
-		PreCheck: func() {
-			testAccPreCheck(t)
-			testCheckCompatibleVersion(t, featurePrivileges)
-		},
-		Providers:    testAccProviders,
-		CheckDestroy: testAccCheckPostgresqlRoleDestroy,
-		Steps: []resource.TestStep{
-			{
-				Config: `
-resource "postgresql_role" "wo_pwd_role" {
-  name        = "wo_pwd_role"
-  login       = true
-  password_wo = "secretpass"
-  password_wo_version = "1"
-}
-`,
-				Check: resource.ComposeTestCheckFunc(
-					testAccCheckPostgresqlRoleExists("wo_pwd_role", nil, nil),
-					resource.TestCheckNoResourceAttr("postgresql_role.wo_pwd_role", "password_wo"), // must be blank
-					resource.TestCheckNoResourceAttr("postgresql_role.wo_pwd_role", "password"),    // must be blank
-					testAccCheckRoleCanLogin(t, "wo_pwd_role", "secretpass"),                       // actually usable
-				),
-			},
-		},
-	})
-}
-
-func TestAccPostgresqlRole_WriteOnlyPassword_Switch(t *testing.T) {
-	configPassword := `
-resource "postgresql_role" "switch_role" {
-  name     = "switch_role"
-  login    = true
-  password = "initialpass"
-}`
-
-	configPasswordWO := `
-resource "postgresql_role" "switch_role" {
-  name        = "switch_role"
-  login       = true
-  password_wo = "wopass"
-  password_wo_version = "1"
-}`
-
-	configPasswordWOChangedWithoutVersionChange := `
-resource "postgresql_role" "switch_role" {
-  name        = "switch_role"
-  login       = true
-  password_wo = "wopass123"
-  password_wo_version = "1"
-}`
-
-	configPasswordReturn := `
-resource "postgresql_role" "switch_role" {
-  name     = "switch_role"
-  login    = true
-  password = "revertpass"
-}`
-
-	resource.Test(t, resource.TestCase{
-		PreCheck:     func() { testAccPreCheck(t) },
-		Providers:    testAccProviders,
-		CheckDestroy: testAccCheckPostgresqlRoleDestroy,
-		Steps: []resource.TestStep{
-			{
-				Config: configPassword,
-				Check: resource.ComposeTestCheckFunc(
-					resource.TestCheckResourceAttr("postgresql_role.switch_role", "password", "initialpass"),
-					testAccCheckRoleCanLogin(t, "switch_role", "initialpass"),
-				),
-			},
-			{
-				Config: configPasswordWO,
-				Check: resource.ComposeTestCheckFunc(
-					testAccCheckRoleCanLogin(t, "switch_role", "wopass"),
-					resource.TestCheckResourceAttr("postgresql_role.switch_role", "password", ""), // value cleared from state
-				),
-			},
-			{
-				Config: configPasswordWOChangedWithoutVersionChange,
-				Check: resource.ComposeTestCheckFunc(
-					testAccCheckRoleCanLogin(t, "switch_role", "wopass"), //because the version didn't change, the old password still works
-				),
-			},
-			{
-				Config: configPasswordReturn,
-				Check: resource.ComposeTestCheckFunc(
-					resource.TestCheckResourceAttr("postgresql_role.switch_role", "password", "revertpass"),
-					testAccCheckRoleCanLogin(t, "switch_role", "revertpass"),
-				),
-			},
-		},
-	})
-}
-
-func TestAccPostgresqlRole_WriteOnlyPassword_WithVersioning(t *testing.T) {
-	const roleName = "switch_role"
-
-	configWOv1 := `
-resource "postgresql_role" "switch_role" {
-  name                 = "switch_role"
-  login                = true
-  password_wo          = "wopass1"
-  password_wo_version  = 1
-}`
-
-	configWOv1NewPass := `
-resource "postgresql_role" "switch_role" {
-  name                 = "switch_role"
-  login                = true
-  password_wo          = "wopass2"
-  password_wo_version  = "1"
-}`
-
-	configWOv2 := `
-resource "postgresql_role" "switch_role" {
-  name                 = "switch_role"
-  login                = true
-  password_wo          = "wopass2"
-  password_wo_version  = "2"
-}`
-
-	resource.Test(t, resource.TestCase{
-		PreCheck:     func() { testAccPreCheck(t) },
-		Providers:    testAccProviders,
-		CheckDestroy: testAccCheckPostgresqlRoleDestroy,
-		Steps: []resource.TestStep{
-			{
-				Config: configWOv1,
-				Check: resource.ComposeTestCheckFunc(
-					resource.TestCheckResourceAttr("postgresql_role.switch_role", "password_wo_version", "1"),
-					testAccCheckRoleCanLogin(t, roleName, "wopass1"),
-				),
-			},
-			{
-				// Update the password but keep the version the same → should still login with old password
-				Config: configWOv1NewPass,
-				Check: resource.ComposeTestCheckFunc(
-					testAccCheckRoleCanLogin(t, roleName, "wopass1"),
-					resource.TestCheckResourceAttr("postgresql_role.switch_role", "password_wo_version", "1"),
-				),
-			},
-			{
-				// Now bump the version → new password should apply
-				Config: configWOv2,
-				Check: resource.ComposeTestCheckFunc(
-					testAccCheckRoleCanLogin(t, roleName, "wopass2"),
-					resource.TestCheckResourceAttr("postgresql_role.switch_role", "password_wo_version", "2"),
-				),
-			},
-		},
-	})
-}
-=======
 
 resource "postgresql_role" "role_with_log_enabled" {
 	name = "role_with_log_enabled"
@@ -623,4 +465,158 @@
 	enable_logs = false
   }
 `
->>>>>>> 708c4a54
+
+func TestAccPostgresqlRole_WriteOnlyPassword_Basic(t *testing.T) {
+	resource.Test(t, resource.TestCase{
+		PreCheck: func() {
+			testAccPreCheck(t)
+			testCheckCompatibleVersion(t, featurePrivileges)
+		},
+		Providers:    testAccProviders,
+		CheckDestroy: testAccCheckPostgresqlRoleDestroy,
+		Steps: []resource.TestStep{
+			{
+				Config: `
+resource "postgresql_role" "wo_pwd_role" {
+  name        = "wo_pwd_role"
+  login       = true
+  password_wo = "secretpass"
+  password_wo_version = "1"
+}
+`,
+				Check: resource.ComposeTestCheckFunc(
+					testAccCheckPostgresqlRoleExists("wo_pwd_role", nil, nil),
+					resource.TestCheckNoResourceAttr("postgresql_role.wo_pwd_role", "password_wo"), // must be blank
+					resource.TestCheckNoResourceAttr("postgresql_role.wo_pwd_role", "password"),    // must be blank
+					testAccCheckRoleCanLogin(t, "wo_pwd_role", "secretpass"),                       // actually usable
+				),
+			},
+		},
+	})
+}
+
+func TestAccPostgresqlRole_WriteOnlyPassword_Switch(t *testing.T) {
+	configPassword := `
+resource "postgresql_role" "switch_role" {
+  name     = "switch_role"
+  login    = true
+  password = "initialpass"
+}`
+
+	configPasswordWO := `
+resource "postgresql_role" "switch_role" {
+  name        = "switch_role"
+  login       = true
+  password_wo = "wopass"
+  password_wo_version = "1"
+}`
+
+	configPasswordWOChangedWithoutVersionChange := `
+resource "postgresql_role" "switch_role" {
+  name        = "switch_role"
+  login       = true
+  password_wo = "wopass123"
+  password_wo_version = "1"
+}`
+
+	configPasswordReturn := `
+resource "postgresql_role" "switch_role" {
+  name     = "switch_role"
+  login    = true
+  password = "revertpass"
+}`
+
+	resource.Test(t, resource.TestCase{
+		PreCheck:     func() { testAccPreCheck(t) },
+		Providers:    testAccProviders,
+		CheckDestroy: testAccCheckPostgresqlRoleDestroy,
+		Steps: []resource.TestStep{
+			{
+				Config: configPassword,
+				Check: resource.ComposeTestCheckFunc(
+					resource.TestCheckResourceAttr("postgresql_role.switch_role", "password", "initialpass"),
+					testAccCheckRoleCanLogin(t, "switch_role", "initialpass"),
+				),
+			},
+			{
+				Config: configPasswordWO,
+				Check: resource.ComposeTestCheckFunc(
+					testAccCheckRoleCanLogin(t, "switch_role", "wopass"),
+					resource.TestCheckResourceAttr("postgresql_role.switch_role", "password", ""), // value cleared from state
+				),
+			},
+			{
+				Config: configPasswordWOChangedWithoutVersionChange,
+				Check: resource.ComposeTestCheckFunc(
+					testAccCheckRoleCanLogin(t, "switch_role", "wopass"), //because the version didn't change, the old password still works
+				),
+			},
+			{
+				Config: configPasswordReturn,
+				Check: resource.ComposeTestCheckFunc(
+					resource.TestCheckResourceAttr("postgresql_role.switch_role", "password", "revertpass"),
+					testAccCheckRoleCanLogin(t, "switch_role", "revertpass"),
+				),
+			},
+		},
+	})
+}
+
+func TestAccPostgresqlRole_WriteOnlyPassword_WithVersioning(t *testing.T) {
+	const roleName = "switch_role"
+
+	configWOv1 := `
+resource "postgresql_role" "switch_role" {
+  name                 = "switch_role"
+  login                = true
+  password_wo          = "wopass1"
+  password_wo_version  = 1
+}`
+
+	configWOv1NewPass := `
+resource "postgresql_role" "switch_role" {
+  name                 = "switch_role"
+  login                = true
+  password_wo          = "wopass2"
+  password_wo_version  = "1"
+}`
+
+	configWOv2 := `
+resource "postgresql_role" "switch_role" {
+  name                 = "switch_role"
+  login                = true
+  password_wo          = "wopass2"
+  password_wo_version  = "2"
+}`
+
+	resource.Test(t, resource.TestCase{
+		PreCheck:     func() { testAccPreCheck(t) },
+		Providers:    testAccProviders,
+		CheckDestroy: testAccCheckPostgresqlRoleDestroy,
+		Steps: []resource.TestStep{
+			{
+				Config: configWOv1,
+				Check: resource.ComposeTestCheckFunc(
+					resource.TestCheckResourceAttr("postgresql_role.switch_role", "password_wo_version", "1"),
+					testAccCheckRoleCanLogin(t, roleName, "wopass1"),
+				),
+			},
+			{
+				// Update the password but keep the version the same → should still login with old password
+				Config: configWOv1NewPass,
+				Check: resource.ComposeTestCheckFunc(
+					testAccCheckRoleCanLogin(t, roleName, "wopass1"),
+					resource.TestCheckResourceAttr("postgresql_role.switch_role", "password_wo_version", "1"),
+				),
+			},
+			{
+				// Now bump the version → new password should apply
+				Config: configWOv2,
+				Check: resource.ComposeTestCheckFunc(
+					testAccCheckRoleCanLogin(t, roleName, "wopass2"),
+					resource.TestCheckResourceAttr("postgresql_role.switch_role", "password_wo_version", "2"),
+				),
+			},
+		},
+	})
+}